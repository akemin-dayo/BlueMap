--- conflicted
+++ resolved
@@ -32,13 +32,9 @@
 	compile project(':BlueMapSponge')
 }
 
-<<<<<<< HEAD
-shadowJar {
+assemble.dependsOn shadowJar {
 	relocate 'org.bstats.bukkit', 'de.bluecolored.bluemap.bstats.bukkit'
-
-=======
-assemble.dependsOn shadowJar {
->>>>>>> d68a9f00
+	
 	baseName = 'BlueMap'
 	version = null
 	classifier = null
