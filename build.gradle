--- conflicted
+++ resolved
@@ -28,11 +28,7 @@
 
 	apply plugin: 'java'
 	group = 'de.bluecolored.bluemap'
-<<<<<<< HEAD
-  	version = '0.5.1-mc1.12'
-=======
   	version = coreVersion + '-' + targetVersion
->>>>>>> 77c11b9c
 }
 
 subprojects {
