plugins {
	id 'java'
	id 'com.github.johnrengelman.shadow' version '5.1.0'
}

allprojects {
	repositories {
        jcenter()
		mavenCentral()
		maven {
			url 'https://jitpack.io'
		}
		maven {
			name 'sponge'
			url 'http://repo.spongepowered.org/maven/'
		}
		maven {
			name 'CodeMC'
			url 'https://repo.codemc.org/repository/maven-public/'
		}
        maven { 
        	url = 'https://files.minecraftforge.net/maven/'
        }
	}

	compileJava.options.compilerArgs.add '-parameters'
	compileTestJava.options.compilerArgs.add '-parameters'

	apply plugin: 'java'
<<<<<<< HEAD
=======
	apply plugin: 'com.github.johnrengelman.shadow'
}

dependencies {
	compile project(':BlueMapCLI')
	compile project(':BlueMapBukkit')
	//compile project(':BlueMapSponge')
	compile project(':BlueMapForge')
}

assemble.dependsOn shadowJar {
	relocate 'org.bstats.bukkit', 'de.bluecolored.bluemap.bstats.bukkit'
>>>>>>> 00c28f1d
	
	group = 'de.bluecolored.bluemap'
  	version = '0.5.1-mc1.13'
}

subprojects {
	apply plugin: 'com.github.johnrengelman.shadow'
	apply plugin: 'java'
	
	sourceCompatibility = 1.8
	targetCompatibility = 1.8
}<|MERGE_RESOLUTION|>--- conflicted
+++ resolved
@@ -27,21 +27,6 @@
 	compileTestJava.options.compilerArgs.add '-parameters'
 
 	apply plugin: 'java'
-<<<<<<< HEAD
-=======
-	apply plugin: 'com.github.johnrengelman.shadow'
-}
-
-dependencies {
-	compile project(':BlueMapCLI')
-	compile project(':BlueMapBukkit')
-	//compile project(':BlueMapSponge')
-	compile project(':BlueMapForge')
-}
-
-assemble.dependsOn shadowJar {
-	relocate 'org.bstats.bukkit', 'de.bluecolored.bluemap.bstats.bukkit'
->>>>>>> 00c28f1d
 	
 	group = 'de.bluecolored.bluemap'
   	version = '0.5.1-mc1.13'
